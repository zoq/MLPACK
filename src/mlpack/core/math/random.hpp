/**
 * @file random.hpp
 *
 * Miscellaneous math random-related routines.
 *
 * mlpack is free software; you may redistribute it and/or modify it under the
 * terms of the 3-clause BSD license.  You should have received a copy of the
 * 3-clause BSD license along with mlpack.  If not, see
 * http://www.opensource.org/licenses/BSD-3-Clause for more information.
 */
#ifndef MLPACK_CORE_MATH_RANDOM_HPP
#define MLPACK_CORE_MATH_RANDOM_HPP

#include <mlpack/prereqs.hpp>
#include <mlpack/mlpack_export.hpp>
#include <random>

namespace mlpack {
namespace math /** Miscellaneous math routines. */ {

/**
 * MLPACK_EXPORT is required for global variables; it exports the symbols
 * correctly on Windows.
 */

// Global random object.
extern MLPACK_EXPORT std::mt19937 randGen;
// Global uniform distribution.
extern MLPACK_EXPORT std::uniform_real_distribution<> randUniformDist;
// Global normal distribution.
extern MLPACK_EXPORT std::normal_distribution<> randNormalDist;

/**
 * Set the random seed used by the random functions (Random() and RandInt()).
 * The seed is casted to a 32-bit integer before being given to the random
 * number generator, but a size_t is taken as a parameter for API consistency.
 *
 * @param seed Seed for the random number generator.
 */
inline void RandomSeed(const size_t seed)
{
  randGen.seed((uint32_t) seed);
  srand((unsigned int) seed);
#if ARMA_VERSION_MAJOR > 3 || \
    (ARMA_VERSION_MAJOR == 3 && ARMA_VERSION_MINOR >= 930)
  // Armadillo >= 3.930 has its own random number generator internally that we
  // need to set the seed for also.
  arma::arma_rng::set_seed(seed);
#endif
}

/**
 * Generates a uniform random number between 0 and 1.
 */
inline double Random()
{
  return randUniformDist(randGen);
}

/**
 * Generate a random index within [0, N) under the given distribution,
 * where N is equal to the size of the distribution.
 *
 * @param distribution The probability distribution of each index, user must
 *   make sure the sum of its elements is 1.
 * @return the random index.
 */
inline size_t RandomIndex(const arma::colvec& distribution)
{
<<<<<<< HEAD
  std::discrete_distribution<size_t> gen(distribution.cbegin(), distribution.cend());
=======
  std::discrete_distribution<size_t> gen(distribution.cbegin(),
      distribution.cend());
>>>>>>> c324147f
  return gen(randGen);
}

/**
 * Generates a uniform random number in the specified range.
 */
inline double Random(const double lo, const double hi)
{
  return lo + (hi - lo) * randUniformDist(randGen);
}

/**
 * Generates a uniform random integer.
 */
inline int RandInt(const int hiExclusive)
{
  return (int) std::floor((double) hiExclusive * randUniformDist(randGen));
}

/**
 * Generates a uniform random integer.
 */
inline int RandInt(const int lo, const int hiExclusive)
{
  return lo + (int) std::floor((double) (hiExclusive - lo)
                               * randUniformDist(randGen));
}

/**
 * Generates a normally distributed random number with mean 0 and variance 1.
 */
inline double RandNormal()
{
  return randNormalDist(randGen);
}

/**
 * Generates a normally distributed random number with specified mean and
 * variance.
 *
 * @param mean Mean of distribution.
 * @param variance Variance of distribution.
 */
inline double RandNormal(const double mean, const double variance)
{
  return variance * randNormalDist(randGen) + mean;
}

/**
 * Obtains no more than maxNumSamples distinct samples. Each sample belongs to
 * [loInclusive, hiExclusive).
 *
 * @param loInclusive The lower bound (inclusive).
 * @param hiExclusive The high bound (exclusive).
 * @param maxNumSamples The maximum number of samples to obtain.
 * @param distinctSamples The samples that will be obtained.
 */
inline void ObtainDistinctSamples(const size_t loInclusive,
                                  const size_t hiExclusive,
                                  const size_t maxNumSamples,
                                  arma::uvec& distinctSamples)
{
  const size_t samplesRangeSize = hiExclusive - loInclusive;

  if (samplesRangeSize > maxNumSamples)
  {
    arma::Col<size_t> samples;

    samples.zeros(samplesRangeSize);

    for (size_t i = 0; i < maxNumSamples; i++)
      samples [ (size_t) math::RandInt(samplesRangeSize) ]++;

    distinctSamples = arma::find(samples > 0);

    if (loInclusive > 0)
      distinctSamples += loInclusive;
  }
  else
  {
    distinctSamples.set_size(samplesRangeSize);
    for (size_t i = 0; i < samplesRangeSize; i++)
      distinctSamples[i] = loInclusive + i;
  }
}

} // namespace math
} // namespace mlpack

#endif // MLPACK_CORE_MATH_MATH_LIB_HPP<|MERGE_RESOLUTION|>--- conflicted
+++ resolved
@@ -67,12 +67,8 @@
  */
 inline size_t RandomIndex(const arma::colvec& distribution)
 {
-<<<<<<< HEAD
-  std::discrete_distribution<size_t> gen(distribution.cbegin(), distribution.cend());
-=======
   std::discrete_distribution<size_t> gen(distribution.cbegin(),
       distribution.cend());
->>>>>>> c324147f
   return gen(randGen);
 }
 
