/**
 * @file binary_space_tree.hpp
 *
 * Definition of generalized binary space partitioning tree (BinarySpaceTree).
 */
#ifndef __MLPACK_CORE_TREE_BINARY_SPACE_TREE_BINARY_SPACE_TREE_HPP
#define __MLPACK_CORE_TREE_BINARY_SPACE_TREE_BINARY_SPACE_TREE_HPP

#include <mlpack/core.hpp>

#include "../statistic.hpp"
#include "midpoint_split.hpp"

namespace mlpack {
namespace tree /** Trees and tree-building procedures. */ {

/**
 * A binary space partitioning tree, such as a KD-tree or a ball tree.  Once the
 * bound and type of dataset is defined, the tree will construct itself.  Call
 * the constructor with the dataset to build the tree on, and the entire tree
 * will be built.
 *
 * This particular tree does not allow growth, so you cannot add or delete nodes
 * from it.  If you need to add or delete a node, the better procedure is to
 * rebuild the tree entirely.
 *
 * This tree does take one runtime parameter in the constructor, which is the
 * max leaf size to be used.
 *
 * @tparam BoundType The bound used for each node.  The valid types of bounds
 *     and the necessary skeleton interface for this class can be found in
 *     bounds/.
 * @tparam StatisticType Extra data contained in the node.  See statistic.hpp
 *     for the necessary skeleton interface.
 * @tparam MatType The dataset class.
 * @tparam SplitType The class that partitions the dataset/points at a
 *     particular node into two parts. Its definition decides the way this split
 *     is done.
 */
template<typename BoundType,
         typename StatisticType = EmptyStatistic,
         typename MatType = arma::mat,
         typename SplitType = MidpointSplit<BoundType, MatType>>
class BinarySpaceTree
{
 private:
  //! The left child node.
  BinarySpaceTree* left;
  //! The right child node.
  BinarySpaceTree* right;
  //! The parent node (NULL if this is the root of the tree).
  BinarySpaceTree* parent;
  //! The index of the first point in the dataset contained in this node (and
  //! its children).
  size_t begin;
  //! The number of points of the dataset contained in this node (and its
  //! children).
  size_t count;
  //! The bound object for this node.
  BoundType bound;
  //! Any extra data contained in the node.
  StatisticType stat;
  //! The distance from the centroid of this node to the centroid of the parent.
  double parentDistance;
  //! The worst possible distance to the furthest descendant, cached to speed
  //! things up.
  double furthestDescendantDistance;
  //! The dataset.  If we are the root of the tree, we own the dataset and must
  //! delete it.
  MatType* dataset;

 public:
  //! So other classes can use TreeType::Mat.
  typedef MatType Mat;

  //! A single-tree traverser for binary space trees; see
  //! single_tree_traverser.hpp for implementation.
  template<typename RuleType>
  class SingleTreeTraverser;

  //! A dual-tree traverser for binary space trees; see dual_tree_traverser.hpp.
  template<typename RuleType>
  class DualTreeTraverser;

  template<typename RuleType>
  class BreadthFirstDualTreeTraverser;

  /**
   * Construct this as the root node of a binary space tree using the given
   * dataset.  This will copy the input matrix; if you don't want this, consider
   * using the constructor that takes an rvalue reference and use std::move().
   *
   * @param data Dataset to create tree from.  This will be copied!
   * @param maxLeafSize Size of each leaf in the tree.
   */
  BinarySpaceTree(const MatType& data, const size_t maxLeafSize = 20);

  /**
   * Construct this as the root node of a binary space tree using the given
   * dataset.  This will copy the input matrix and modify its ordering; a
   * mapping of the old point indices to the new point indices is filled.  If
   * you don't want the matrix to be copied, consider using the constructor that
   * takes an rvalue reference and use std::move().
   *
   * @param data Dataset to create tree from.  This will be copied!
   * @param oldFromNew Vector which will be filled with the old positions for
   *     each new point.
   * @param maxLeafSize Size of each leaf in the tree.
   */
  BinarySpaceTree(const MatType& data,
                  std::vector<size_t>& oldFromNew,
                  const size_t maxLeafSize = 20);

  /**
   * Construct this as the root node of a binary space tree using the given
   * dataset.  This will copy the input matrix and modify its ordering; a
   * mapping of the old point indices to the new point indices is filled, as
   * well as a mapping of the new point indices to the old point indices.  If
   * you don't want the matrix to be copied, consider using the constructor that
   * takes an rvalue reference and use std::move().
   *
   * @param data Dataset to create tree from.  This will be copied!
   * @param oldFromNew Vector which will be filled with the old positions for
   *     each new point.
   * @param newFromOld Vector which will be filled with the new positions for
   *     each old point.
   * @param maxLeafSize Size of each leaf in the tree.
   */
  BinarySpaceTree(const MatType& data,
                  std::vector<size_t>& oldFromNew,
                  std::vector<size_t>& newFromOld,
                  const size_t maxLeafSize = 20);

  /**
   * Construct this node as a child of the given parent, starting at column
   * begin_in and using count_in points.  The ordering of that subset of points
   * in the parent's data matrix will be modified!  This is used for recursive
   * tree-building by the other constructors which don't specify point indices.
   *
   * @param parent Parent of this node.  Its dataset will be modified!
   * @param begin Index of point to start tree construction with.
   * @param count Number of points to use to construct tree.
   * @param maxLeafSize Size of each leaf in the tree.
   */
  BinarySpaceTree(BinarySpaceTree* parent,
                  const size_t begin,
                  const size_t count,
<<<<<<< HEAD
                  SplitType& splitter,
                  BinarySpaceTree* parent = NULL,
=======
>>>>>>> 5611e1f1
                  const size_t maxLeafSize = 20);

  /**
   * Construct this node as a child of the given parent, starting at column
   * begin_in and using count_in points.  The ordering of that subset of points
   * in the parent's data matrix will be modified!  This is used for recursive
   * tree-building by the other constructors which don't specify point indices.
   *
   * A mapping of the old point indices to the new point indices is filled, but
   * it is expected that the vector is already allocated with size greater than
   * or equal to (begin_in + count_in), and if that is not true, invalid memory
   * reads (and writes) will occur.
   *
   * @param parent Parent of this node.  Its dataset will be modified!
   * @param begin Index of point to start tree construction with.
   * @param count Number of points to use to construct tree.
   * @param oldFromNew Vector which will be filled with the old positions for
   *     each new point.
   * @param maxLeafSize Size of each leaf in the tree.
   */
  BinarySpaceTree(BinarySpaceTree* parent,
                  const size_t begin,
                  const size_t count,
                  std::vector<size_t>& oldFromNew,
<<<<<<< HEAD
                  SplitType& splitter,
                  BinarySpaceTree* parent = NULL,
=======
>>>>>>> 5611e1f1
                  const size_t maxLeafSize = 20);

  /**
   * Construct this node as a child of the given parent, starting at column
   * begin_in and using count_in points.  The ordering of that subset of points
   * in the parent's data matrix will be modified!  This is used for recursive
   * tree-building by the other constructors which don't specify point indices.
   *
   * A mapping of the old point indices to the new point indices is filled, as
   * well as a mapping of the new point indices to the old point indices.  It is
   * expected that the vector is already allocated with size greater than or
   * equal to (begin_in + count_in), and if that is not true, invalid memory
   * reads (and writes) will occur.
   *
   * @param parent Parent of this node.  Its dataset will be modified!
   * @param begin Index of point to start tree construction with.
   * @param count Number of points to use to construct tree.
   * @param oldFromNew Vector which will be filled with the old positions for
   *     each new point.
   * @param newFromOld Vector which will be filled with the new positions for
   *     each old point.
   * @param maxLeafSize Size of each leaf in the tree.
   */
  BinarySpaceTree(BinarySpaceTree* parent,
                  const size_t begin,
                  const size_t count,
                  std::vector<size_t>& oldFromNew,
                  std::vector<size_t>& newFromOld,
<<<<<<< HEAD
                  SplitType& splitter,
                  BinarySpaceTree* parent = NULL,
=======
>>>>>>> 5611e1f1
                  const size_t maxLeafSize = 20);

  /**
   * Create a binary space tree by copying the other tree.  Be careful!  This
   * can take a long time and use a lot of memory.
   *
   * @param other Tree to be replicated.
   */
  BinarySpaceTree(const BinarySpaceTree& other);

  /**
   * Initialize the tree from a boost::serialization archive.
   *
   * @param ar Archive to load tree from.  Must be an iarchive, not an oarchive!
   */
  template<typename Archive>
  BinarySpaceTree(
      Archive& ar,
      const typename boost::enable_if<typename Archive::is_loading>::type* = 0);

  /**
   * Deletes this node, deallocating the memory for the children and calling
   * their destructors in turn.  This will invalidate any pointers or references
   * to any nodes which are children of this one.  Also, if this is the root of
   * the tree (specifically, if Parent() == NULL), it will delete the dataset.
   *
   * So, if you want to preserve other parts of the tree, the easiest way is
   * probably to set Left() or Right() to NULL and maintain those branches
   * yourself.  If you want to preserve the dataset, the easiest way is probably
   * to set Parent() to NULL before deleting the object.  Either way, if you
   * find yourself doing that, exercise care and caution.
   */
  ~BinarySpaceTree();

  /**
   * Find a node in this tree by its begin and count (const).
   *
   * Every node is uniquely identified by these two numbers.
   * This is useful for communicating position over the network,
   * when pointers would be invalid.
   *
   * @param begin The begin() of the node to find.
   * @param count The count() of the node to find.
   * @return The found node, or NULL if not found.
   */
  const BinarySpaceTree* FindByBeginCount(size_t begin,
                                          size_t count) const;

  /**
   * Find a node in this tree by its begin and count.
   *
   * Every node is uniquely identified by these two numbers.
   * This is useful for communicating position over the network,
   * when pointers would be invalid.
   *
   * @param begin The begin() of the node to find.
   * @param count The count() of the node to find.
   * @return The found node, or NULL if not found.
   */
  BinarySpaceTree* FindByBeginCount(size_t begin, size_t count);

  //! Return the bound object for this node.
  const BoundType& Bound() const { return bound; }
  //! Return the bound object for this node.
  BoundType& Bound() { return bound; }

  //! Return the statistic object for this node.
  const StatisticType& Stat() const { return stat; }
  //! Return the statistic object for this node.
  StatisticType& Stat() { return stat; }

  //! Return whether or not this node is a leaf (true if it has no children).
  bool IsLeaf() const;

  //! Gets the left child of this node.
  BinarySpaceTree* Left() const { return left; }
  //! Modify the left child of this node.
  BinarySpaceTree*& Left() { return left; }

  //! Gets the right child of this node.
  BinarySpaceTree* Right() const { return right; }
  //! Modify the right child of this node.
  BinarySpaceTree*& Right() { return right; }

  //! Gets the parent of this node.
  BinarySpaceTree* Parent() const { return parent; }
  //! Modify the parent of this node.
  BinarySpaceTree*& Parent() { return parent; }

  //! Get the dataset which the tree is built on.
  const MatType& Dataset() const { return *dataset; }
  //! Modify the dataset which the tree is built on.  Be careful!
  MatType& Dataset() { return *dataset; }

  //! Get the metric which the tree uses.
  typename BoundType::MetricType Metric() const { return bound.Metric(); }

  //! Get the centroid of the node and store it in the given vector.
  void Centroid(arma::vec& centroid) { bound.Centroid(centroid); }

  //! Return the number of children in this node.
  size_t NumChildren() const;

  /**
   * Return the furthest distance to a point held in this node.  If this is not
   * a leaf node, then the distance is 0 because the node holds no points.
   */
  double FurthestPointDistance() const;

  /**
   * Return the furthest possible descendant distance.  This returns the maximum
   * distance from the centroid to the edge of the bound and not the empirical
   * quantity which is the actual furthest descendant distance.  So the actual
   * furthest descendant distance may be less than what this method returns (but
   * it will never be greater than this).
   */
  double FurthestDescendantDistance() const;

  //! Return the minimum distance from the center of the node to any bound edge.
  double MinimumBoundDistance() const;

  //! Return the distance from the center of this node to the center of the
  //! parent node.
  double ParentDistance() const { return parentDistance; }
  //! Modify the distance from the center of this node to the center of the
  //! parent node.
  double& ParentDistance() { return parentDistance; }

  /**
   * Return the specified child (0 will be left, 1 will be right).  If the index
   * is greater than 1, this will return the right child.
   *
   * @param child Index of child to return.
   */
  BinarySpaceTree& Child(const size_t child) const;

  BinarySpaceTree*& ChildPtr(const size_t child)
  { return (child == 0) ? left : right; }

  //! Return the number of points in this node (0 if not a leaf).
  size_t NumPoints() const;

  /**
   * Return the number of descendants of this node.  For a non-leaf in a binary
   * space tree, this is the number of points at the descendant leaves.  For a
   * leaf, this is the number of points in the leaf.
   */
  size_t NumDescendants() const;

  /**
   * Return the index (with reference to the dataset) of a particular descendant
   * of this node.  The index should be greater than zero but less than the
   * number of descendants.
   *
   * @param index Index of the descendant.
   */
  size_t Descendant(const size_t index) const;

  /**
   * Return the index (with reference to the dataset) of a particular point in
   * this node.  This will happily return invalid indices if the given index is
   * greater than the number of points in this node (obtained with NumPoints())
   * -- be careful.
   *
   * @param index Index of point for which a dataset index is wanted.
   */
  size_t Point(const size_t index) const;

  //! Return the minimum distance to another node.
  double MinDistance(const BinarySpaceTree* other) const
  {
    return bound.MinDistance(other->Bound());
  }

  //! Return the maximum distance to another node.
  double MaxDistance(const BinarySpaceTree* other) const
  {
    return bound.MaxDistance(other->Bound());
  }

  //! Return the minimum and maximum distance to another node.
  math::Range RangeDistance(const BinarySpaceTree* other) const
  {
    return bound.RangeDistance(other->Bound());
  }

  //! Return the minimum distance to another point.
  template<typename VecType>
  double MinDistance(const VecType& point,
                     typename boost::enable_if<IsVector<VecType> >::type* = 0)
      const
  {
    return bound.MinDistance(point);
  }

  //! Return the maximum distance to another point.
  template<typename VecType>
  double MaxDistance(const VecType& point,
                     typename boost::enable_if<IsVector<VecType> >::type* = 0)
      const
  {
    return bound.MaxDistance(point);
  }

  //! Return the minimum and maximum distance to another point.
  template<typename VecType>
  math::Range
  RangeDistance(const VecType& point,
                typename boost::enable_if<IsVector<VecType> >::type* = 0) const
  {
    return bound.RangeDistance(point);
  }

  /**
   * Obtains the number of nodes in the tree, starting with this.
   */
  size_t TreeSize() const;

  /**
   * Obtains the number of levels below this node in the tree, starting with
   * this.
   */
  size_t TreeDepth() const;

  //! Return the index of the beginning point of this subset.
  size_t Begin() const { return begin; }
  //! Modify the index of the beginning point of this subset.
  size_t& Begin() { return begin; }

  /**
   * Gets the index one beyond the last index in the subset.
   */
  size_t End() const;

  //! Return the number of points in this subset.
  size_t Count() const { return count; }
  //! Modify the number of points in this subset.
  size_t& Count() { return count; }

  //! Returns false: this tree type does not have self children.
  static bool HasSelfChildren() { return false; }

 private:
  /**
   * Splits the current node, assigning its left and right children recursively.
   *
   * @param maxLeafSize Maximum number of points held in a leaf.
   */
<<<<<<< HEAD
  void SplitNode(MatType& data,
                 const size_t maxLeafSize,
                 SplitType& splitter);
=======
  void SplitNode(const size_t maxLeafSize);
>>>>>>> 5611e1f1

  /**
   * Splits the current node, assigning its left and right children recursively.
   * Also returns a list of the changed indices.
   *
   * @param data Dataset which we are using.
   * @param oldFromNew Vector holding permuted indices.
   * @param maxLeafSize Maximum number of points held in a leaf.
   */
<<<<<<< HEAD
  void SplitNode(MatType& data,
                 std::vector<size_t>& oldFromNew,
                 const size_t maxLeafSize,
                 SplitType& splitter);
=======
  void SplitNode(std::vector<size_t>& oldFromNew,
                 const size_t maxLeafSize);
>>>>>>> 5611e1f1

 protected:
  /**
   * A default constructor.  This is meant to only be used with
   * boost::serialization, which is allowed with the friend declaration below.
   * This does not return a valid tree!  The method must be protected, so that
   * the serialization shim can work with the default constructor.
   */
  BinarySpaceTree();

  //! Friend access is given for the default constructor.
  friend class boost::serialization::access;

 public:
  /**
   * Serialize the tree.
   */
  template<typename Archive>
  void Serialize(Archive& ar, const unsigned int version);

  /**
   * Returns a string representation of this object.
   */
  std::string ToString() const;

};

} // namespace tree
} // namespace mlpack

// Include implementation.
#include "binary_space_tree_impl.hpp"

// Include everything else, if necessary.
#include "../binary_space_tree.hpp"

#endif<|MERGE_RESOLUTION|>--- conflicted
+++ resolved
@@ -65,6 +65,8 @@
   //! The worst possible distance to the furthest descendant, cached to speed
   //! things up.
   double furthestDescendantDistance;
+  //! The minimum distance from the center to any edge of the bound.
+  double minimumBoundDistance;
   //! The dataset.  If we are the root of the tree, we own the dataset and must
   //! delete it.
   MatType* dataset;
@@ -133,8 +135,8 @@
 
   /**
    * Construct this node as a child of the given parent, starting at column
-   * begin_in and using count_in points.  The ordering of that subset of points
-   * in the parent's data matrix will be modified!  This is used for recursive
+   * begin and using count points.  The ordering of that subset of points in the
+   * parent's data matrix will be modified!  This is used for recursive
    * tree-building by the other constructors which don't specify point indices.
    *
    * @param parent Parent of this node.  Its dataset will be modified!
@@ -145,17 +147,13 @@
   BinarySpaceTree(BinarySpaceTree* parent,
                   const size_t begin,
                   const size_t count,
-<<<<<<< HEAD
                   SplitType& splitter,
-                  BinarySpaceTree* parent = NULL,
-=======
->>>>>>> 5611e1f1
                   const size_t maxLeafSize = 20);
 
   /**
    * Construct this node as a child of the given parent, starting at column
-   * begin_in and using count_in points.  The ordering of that subset of points
-   * in the parent's data matrix will be modified!  This is used for recursive
+   * begin and using count points.  The ordering of that subset of points in the
+   * parent's data matrix will be modified!  This is used for recursive
    * tree-building by the other constructors which don't specify point indices.
    *
    * A mapping of the old point indices to the new point indices is filled, but
@@ -174,17 +172,13 @@
                   const size_t begin,
                   const size_t count,
                   std::vector<size_t>& oldFromNew,
-<<<<<<< HEAD
                   SplitType& splitter,
-                  BinarySpaceTree* parent = NULL,
-=======
->>>>>>> 5611e1f1
                   const size_t maxLeafSize = 20);
 
   /**
    * Construct this node as a child of the given parent, starting at column
-   * begin_in and using count_in points.  The ordering of that subset of points
-   * in the parent's data matrix will be modified!  This is used for recursive
+   * begin and using count points.  The ordering of that subset of points in the
+   * parent's data matrix will be modified!  This is used for recursive
    * tree-building by the other constructors which don't specify point indices.
    *
    * A mapping of the old point indices to the new point indices is filled, as
@@ -207,11 +201,7 @@
                   const size_t count,
                   std::vector<size_t>& oldFromNew,
                   std::vector<size_t>& newFromOld,
-<<<<<<< HEAD
                   SplitType& splitter,
-                  BinarySpaceTree* parent = NULL,
-=======
->>>>>>> 5611e1f1
                   const size_t maxLeafSize = 20);
 
   /**
@@ -225,7 +215,7 @@
   /**
    * Initialize the tree from a boost::serialization archive.
    *
-   * @param ar Archive to load tree from.  Must be an iarchive, not an oarchive!
+   * @param ar Archive to load tree from.  Must be an iarchive, not an oarchive.
    */
   template<typename Archive>
   BinarySpaceTree(
@@ -235,14 +225,7 @@
   /**
    * Deletes this node, deallocating the memory for the children and calling
    * their destructors in turn.  This will invalidate any pointers or references
-   * to any nodes which are children of this one.  Also, if this is the root of
-   * the tree (specifically, if Parent() == NULL), it will delete the dataset.
-   *
-   * So, if you want to preserve other parts of the tree, the easiest way is
-   * probably to set Left() or Right() to NULL and maintain those branches
-   * yourself.  If you want to preserve the dataset, the easiest way is probably
-   * to set Parent() to NULL before deleting the object.  Either way, if you
-   * find yourself doing that, exercise care and caution.
+   * to any nodes which are children of this one.
    */
   ~BinarySpaceTree();
 
@@ -459,32 +442,21 @@
    * Splits the current node, assigning its left and right children recursively.
    *
    * @param maxLeafSize Maximum number of points held in a leaf.
-   */
-<<<<<<< HEAD
-  void SplitNode(MatType& data,
+   * @param splitter Instantiated SplitType object.
+   */
+  void SplitNode(const size_t maxLeafSize, SplitType& splitter);
+
+  /**
+   * Splits the current node, assigning its left and right children recursively.
+   * Also returns a list of the changed indices.
+   *
+   * @param oldFromNew Vector holding permuted indices.
+   * @param maxLeafSize Maximum number of points held in a leaf.
+   * @param splitter Instantiated SplitType object.
+   */
+  void SplitNode(std::vector<size_t>& oldFromNew,
                  const size_t maxLeafSize,
                  SplitType& splitter);
-=======
-  void SplitNode(const size_t maxLeafSize);
->>>>>>> 5611e1f1
-
-  /**
-   * Splits the current node, assigning its left and right children recursively.
-   * Also returns a list of the changed indices.
-   *
-   * @param data Dataset which we are using.
-   * @param oldFromNew Vector holding permuted indices.
-   * @param maxLeafSize Maximum number of points held in a leaf.
-   */
-<<<<<<< HEAD
-  void SplitNode(MatType& data,
-                 std::vector<size_t>& oldFromNew,
-                 const size_t maxLeafSize,
-                 SplitType& splitter);
-=======
-  void SplitNode(std::vector<size_t>& oldFromNew,
-                 const size_t maxLeafSize);
->>>>>>> 5611e1f1
 
  protected:
   /**
@@ -509,7 +481,6 @@
    * Returns a string representation of this object.
    */
   std::string ToString() const;
-
 };
 
 } // namespace tree
