--- conflicted
+++ resolved
@@ -22,11 +22,8 @@
 #include <mlpack/methods/ann/activation_functions/hard_sigmoid_function.hpp>
 #include <mlpack/methods/ann/activation_functions/swish_function.hpp>
 #include <mlpack/methods/ann/activation_functions/mish_function.hpp>
-<<<<<<< HEAD
 #include <mlpack/methods/ann/activation_functions/lisht_function.hpp>
-=======
 #include <mlpack/methods/ann/activation_functions/gelu_function.hpp>
->>>>>>> 0c09c1cb
 
 namespace mlpack {
 namespace ann /** Artificial Neural Network. */ {
@@ -214,7 +211,6 @@
     ActivationFunction, InputDataType, OutputDataType>;
 
 /**
-<<<<<<< HEAD
  * Standard LiSHT-Layer using the LiSHT activation function.
  */
 template <
@@ -224,7 +220,8 @@
 >
 using LiSHTFunctionLayer = BaseLayer<
     ActivationFunction, InputDataType, OutputDataType>;
-=======
+
+/**
  * Standard GELU-Layer using the GELU activation function.
  */
 template <
@@ -235,7 +232,6 @@
 using GELUFunctionLayer = BaseLayer<
     ActivationFunction, InputDataType, OutputDataType>;
 
->>>>>>> 0c09c1cb
 } // namespace ann
 } // namespace mlpack
 
