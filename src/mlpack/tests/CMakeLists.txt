# mlpack test executable.
add_executable(mlpack_test
  adaboost_test.cpp
  akfn_test.cpp
  aknn_test.cpp
  ann_dist_test.cpp
  ann_layer_test.cpp
  ann_regularizer_test.cpp
  ann_test_tools.hpp
  ann_visitor_test.cpp
  arma_extend_test.cpp
  armadillo_svd_test.cpp
  async_learning_test.cpp
  augmented_rnns_tasks_test.cpp
  bias_svd_test.cpp
  block_krylov_svd_test.cpp
  callback_test.cpp
  cf_test.cpp
  cli_binding_test.cpp
  io_test.cpp
  convolution_test.cpp
  convolutional_network_test.cpp
  cosine_tree_test.cpp
  cv_test.cpp
  dbscan_test.cpp
  dcgan_test.cpp
  decision_stump_test.cpp
  decision_tree_test.cpp
  det_test.cpp
  distribution_test.cpp
  drusilla_select_test.cpp
  emst_test.cpp
  fastmks_test.cpp
  facilities_test.cpp
  feedforward_network_test.cpp
  gan_test.cpp
  gmm_test.cpp
  hmm_test.cpp
  hoeffding_tree_test.cpp
  hpt_test.cpp
  hyperplane_test.cpp
  init_rules_test.cpp
  kde_test.cpp
  kernel_pca_test.cpp
  kernel_test.cpp
  kernel_traits_test.cpp
  kfn_test.cpp
  kmeans_test.cpp
  knn_test.cpp
  krann_search_test.cpp
  ksinit_test.cpp
  lars_test.cpp
  layer_names_test.cpp
  lin_alg_test.cpp
  linear_regression_test.cpp
  linear_svm_test.cpp
  lmnn_test.cpp
  load_save_test.cpp
  local_coordinate_coding_test.cpp
  log_test.cpp
  logistic_regression_test.cpp
  loss_functions_test.cpp
  lsh_test.cpp
  math_test.cpp
  matrix_completion_test.cpp
  maximal_inputs_test.cpp
  mean_shift_test.cpp
  metric_test.cpp
  mlpack_test.cpp
  mock_categorical_data.hpp
  nbc_test.cpp
  nca_test.cpp
  nmf_test.cpp
  nystroem_method_test.cpp
  octree_test.cpp
  pca_test.cpp
  perceptron_test.cpp
  prefixedoutstream_test.cpp
  python_binding_test.cpp
  q_learning_test.cpp
  qdafn_test.cpp
  quic_svd_test.cpp
  radical_test.cpp
  random_forest_test.cpp
  random_test.cpp
  randomized_svd_test.cpp
  range_search_test.cpp
  rbm_network_test.cpp
  rectangle_tree_test.cpp
  recurrent_network_test.cpp
  regularized_svd_test.cpp
  reward_clipping_test.cpp
  rl_components_test.cpp
  serialization.cpp
  serialization.hpp
  serialization_test.cpp
  sfinae_test.cpp
  softmax_regression_test.cpp
  sort_policy_test.cpp
  sparse_autoencoder_test.cpp
  sparse_coding_test.cpp
  spill_tree_test.cpp
  string_encoding_test.cpp
  sumtree_test.cpp
  svd_batch_test.cpp
  svd_incremental_test.cpp
  svdplusplus_test.cpp
  termination_policy_test.cpp
  test_function_tools.hpp
  test_tools.hpp
  timer_test.cpp
  tree_test.cpp
  tree_traits_test.cpp
  ub_tree_test.cpp
  union_find_test.cpp
  vantage_point_tree_test.cpp
  wgan_test.cpp
  main_tests/adaboost_test.cpp
  main_tests/approx_kfn_test.cpp
  main_tests/cf_test.cpp
  main_tests/dbscan_test.cpp
  main_tests/decision_stump_test.cpp
  main_tests/decision_tree_test.cpp
  main_tests/det_test.cpp
  main_tests/emst_test.cpp
  main_tests/fastmks_test.cpp
  main_tests/gmm_generate_test.cpp
  main_tests/gmm_probability_test.cpp
  main_tests/gmm_train_test.cpp
  main_tests/hmm_generate_test.cpp
  main_tests/hmm_loglik_test.cpp
  main_tests/hmm_test_utils.hpp
  main_tests/hmm_train_test.cpp
  main_tests/hmm_viterbi_test.cpp
  main_tests/hoeffding_tree_test.cpp
  main_tests/kde_test.cpp
  main_tests/kernel_pca_test.cpp
  main_tests/kfn_test.cpp
  main_tests/kmeans_test.cpp
  main_tests/knn_test.cpp
  main_tests/krann_test.cpp
  main_tests/linear_regression_test.cpp
  main_tests/linear_svm_test.cpp
  main_tests/lmnn_test.cpp
  main_tests/local_coordinate_coding_test.cpp
  main_tests/logistic_regression_test.cpp
  main_tests/lsh_test.cpp
  main_tests/mean_shift_test.cpp
  main_tests/nbc_test.cpp
  main_tests/nca_test.cpp
  main_tests/nmf_test.cpp
  main_tests/pca_test.cpp
  main_tests/perceptron_test.cpp
  main_tests/radical_test.cpp
  main_tests/random_forest_test.cpp
  main_tests/range_search_test.cpp
  main_tests/softmax_regression_test.cpp
  main_tests/sparse_coding_test.cpp
  main_tests/test_helper.hpp
)

add_executable(mlpack_catch_test
<<<<<<< HEAD
  binarize_test.cpp
  image_load_test.cpp
  imputation_test.cpp
=======
  activation_functions_test.cpp
>>>>>>> fbfceec0
  main.cpp
  scaling_test.cpp
  serialization_catch.cpp
  serialization_catch.hpp
  split_data_test.cpp
  test_catch_tools.hpp
  main_tests/image_converter_test.cpp
  main_tests/preprocess_binarize_test.cpp
  main_tests/preprocess_imputer_test.cpp
  main_tests/preprocess_scale_test.cpp
  main_tests/preprocess_split_test.cpp
  main_tests/test_helper.hpp
)

# Link dependencies of test executable.
target_link_libraries(mlpack_test
  mlpack
  ${ARMADILLO_LIBRARIES}
  ${BOOST_LIBRARIES}
  ${COMPILER_SUPPORT_LIBRARIES}
)

target_link_libraries(mlpack_catch_test
  mlpack
  ${ARMADILLO_LIBRARIES}
  ${BOOST_LIBRARIES}
  ${COMPILER_SUPPORT_LIBRARIES}
)

set_target_properties(mlpack_test PROPERTIES COTIRE_CXX_PREFIX_HEADER_INIT "../core.hpp")
set_target_properties(mlpack_catch_test PROPERTIES COTIRE_CXX_PREFIX_HEADER_INIT "../core.hpp")
cotire(mlpack_test)
cotire(mlpack_catch_test)

# Copy test data into right place.
add_custom_command(TARGET mlpack_test
  POST_BUILD
  COMMAND ${CMAKE_COMMAND} -E copy_directory ${CMAKE_CURRENT_SOURCE_DIR}/data/
      ${PROJECT_BINARY_DIR}
)

add_custom_command(TARGET mlpack_catch_test
  POST_BUILD
  COMMAND ${CMAKE_COMMAND} -E copy_directory ${CMAKE_CURRENT_SOURCE_DIR}/data/
      ${PROJECT_BINARY_DIR}
)

add_custom_command(TARGET mlpack_test
  POST_BUILD
  COMMAND ${CMAKE_COMMAND} -E tar xjf mnist_first250_training_4s_and_9s.tar.bz2
  COMMAND ${CMAKE_COMMAND} -E tar xjf digits_train.tar.bz2
  COMMAND ${CMAKE_COMMAND} -E tar xjf digits_test.tar.bz2
  COMMAND ${CMAKE_COMMAND} -E tar xjf digits_train_label.tar.bz2
  COMMAND ${CMAKE_COMMAND} -E tar xjf digits_test_label.tar.bz2
  WORKING_DIRECTORY ${PROJECT_BINARY_DIR}
)

# The list of long running parallel tests
set(parallel_tests
  "ANNLayerTest;"
  "AsyncLearningTest;"
  "SVDIncrementalTest;"
  "SVDBatchTest;"
  "LocalCoordinateCodingTest;"
  "FeedForwardNetworkTest;"
  "RecurrentNetworkTest;"
  "SparseAutoencoderTest;"
  "GMMTest;"
  "CFTest;"
  "ConvolutionalNetworkTest;"
  "HMMTest;"
  "LARSTest;"
  "LogisticRegressionTest;"
  "GmmTrainMainTest;"
  "LinearSVMTest")

# Add tests to the testing framework
# Get the list of sources from the test target
get_target_property(test_sources mlpack_test SOURCES)

# Go through the list of test sources and parse the test suite name
foreach(test_file ${test_sources})
  # Regex for parsing files with AUTO_TEST_SUITE
  file(STRINGS ${test_file} test_suite REGEX "BOOST_AUTO_TEST_SUITE\\(.*")
  if(NOT "${test_suite}" STREQUAL "")
    # Get the substring of test_suite within brackets in test_name
    string(REGEX MATCH "\\(.*\\)" test_name ${test_suite})
    # Get the substring excluding the brackets, by calculating the indices
    string(LENGTH ${test_name} end_idx)
    math(EXPR end_idx "${end_idx} - 2")
    string(SUBSTRING ${test_name} "1" ${end_idx} test)
    # Add the test to the testing tool, test is the name of the test suite
    add_test(NAME ${test} COMMAND mlpack_test -t ${test} WORKING_DIRECTORY
      ${CMAKE_BINARY_DIR})
  endif()
  # Regex for parsing files with FIXTURE_TEST_SUITE similarly
  file(STRINGS ${test_file} test_suite REGEX "BOOST_FIXTURE_TEST_SUITE\\(.*,")
  if(NOT "${test_suite}" STREQUAL "")
    # Get the substring of test_suite within brackets and comma in test_name
    string(REGEX MATCH "\\(.*," test_name ${test_suite})
    string(LENGTH ${test_name} end_idx)
    math(EXPR end_idx "${end_idx} - 2")
    string(SUBSTRING ${test_name} "1" ${end_idx} test)
    add_test(NAME ${test} COMMAND mlpack_test -t ${test} WORKING_DIRECTORY
      ${CMAKE_BINARY_DIR})
  endif()
endforeach()

add_test(NAME "catch_test" COMMAND mlpack_catch_test WORKING_DIRECTORY ${CMAKE_BINARY_DIR})

# Use RUN_SERIAL for long running parallel tests
set_tests_properties(${parallel_tests} PROPERTIES RUN_SERIAL TRUE)
<|MERGE_RESOLUTION|>--- conflicted
+++ resolved
@@ -160,13 +160,10 @@
 )
 
 add_executable(mlpack_catch_test
-<<<<<<< HEAD
+  activation_functions_test.cpp
   binarize_test.cpp
   image_load_test.cpp
   imputation_test.cpp
-=======
-  activation_functions_test.cpp
->>>>>>> fbfceec0
   main.cpp
   scaling_test.cpp
   serialization_catch.cpp
