# mlpack test executable.
add_executable(mlpack_test
  async_learning_test.cpp
  augmented_rnns_tasks_test.cpp
  callback_test.cpp
  cf_test.cpp
  dcgan_test.cpp
  drusilla_select_test.cpp
  emst_test.cpp
  fastmks_test.cpp
  facilities_test.cpp
  gan_test.cpp
  gmm_test.cpp
  hmm_test.cpp
  hpt_test.cpp
  hyperplane_test.cpp
  init_rules_test.cpp
  kde_test.cpp
  krann_search_test.cpp
  ksinit_test.cpp
  linear_svm_test.cpp
  lmnn_test.cpp
  local_coordinate_coding_test.cpp
  log_test.cpp
  logistic_regression_test.cpp
  lsh_test.cpp
  math_test.cpp
  matrix_completion_test.cpp
  maximal_inputs_test.cpp
  mlpack_test.cpp
  mock_categorical_data.hpp
  nbc_test.cpp
  nmf_test.cpp
  nystroem_method_test.cpp
  perceptron_test.cpp
  prefixedoutstream_test.cpp
  python_binding_test.cpp
  q_learning_test.cpp
  qdafn_test.cpp
  radical_test.cpp
  random_test.cpp
<<<<<<< HEAD
  range_search_test.cpp
=======
  rectangle_tree_test.cpp
>>>>>>> 6b824065
  reward_clipping_test.cpp
  rl_components_test.cpp
  serialization.cpp
  serialization.hpp
  serialization_test.cpp
  termination_policy_test.cpp
  test_function_tools.hpp
  test_tools.hpp
  timer_test.cpp
  union_find_test.cpp
  wgan_test.cpp
  main_tests/cf_test.cpp
  main_tests/det_test.cpp
  main_tests/emst_test.cpp
  main_tests/fastmks_test.cpp
  main_tests/gmm_generate_test.cpp
  main_tests/gmm_probability_test.cpp
  main_tests/gmm_train_test.cpp
  main_tests/hmm_generate_test.cpp
  main_tests/hmm_loglik_test.cpp
  main_tests/hmm_test_utils.hpp
  main_tests/hmm_train_test.cpp
  main_tests/hmm_viterbi_test.cpp
  main_tests/kde_test.cpp
  main_tests/krann_test.cpp
  main_tests/linear_svm_test.cpp
  main_tests/lmnn_test.cpp
  main_tests/local_coordinate_coding_test.cpp
  main_tests/logistic_regression_test.cpp
  main_tests/lsh_test.cpp
  main_tests/nbc_test.cpp
  main_tests/nmf_test.cpp
  main_tests/perceptron_test.cpp
  main_tests/radical_test.cpp
  main_tests/test_helper.hpp
)

add_executable(mlpack_catch_test
  activation_functions_test.cpp
  adaboost_test.cpp
  akfn_test.cpp
  aknn_test.cpp
  ann_dist_test.cpp
  ann_layer_test.cpp
  ann_regularizer_test.cpp
  ann_test_tools.hpp
  ann_visitor_test.cpp
  armadillo_svd_test.cpp
  arma_extend_test.cpp
  bayesian_linear_regression_test.cpp
  bias_svd_test.cpp
  binarize_test.cpp
  block_krylov_svd_test.cpp
  cli_binding_test.cpp
  convolutional_network_test.cpp
  convolution_test.cpp
  cosine_tree_test.cpp
  cv_test.cpp
  dbscan_test.cpp
  decision_stump_test.cpp
  decision_tree_test.cpp
  det_test.cpp
  distribution_test.cpp
  feedforward_network_test.cpp
  hoeffding_tree_test.cpp
  image_load_test.cpp
  imputation_test.cpp
  io_test.cpp
  kernel_pca_test.cpp
  kernel_test.cpp
  kernel_traits_test.cpp
  kfn_test.cpp
  kmeans_test.cpp
  knn_test.cpp
  lars_test.cpp
  layer_names_test.cpp
  lin_alg_test.cpp
  linear_regression_test.cpp
  load_save_test.cpp
  loss_functions_test.cpp
  main.cpp
  metric_test.cpp
  mean_shift_test.cpp
  nca_test.cpp
  octree_test.cpp
  one_hot_encoding_test.cpp
  pca_test.cpp
  quic_svd_test.cpp
  random_forest_test.cpp
  randomized_svd_test.cpp
<<<<<<< HEAD
  rectangle_tree_test.cpp
=======
  range_search_test.cpp
  rbm_network_test.cpp
  recurrent_network_test.cpp
>>>>>>> 6b824065
  regularized_svd_test.cpp
  scaling_test.cpp
  serialization_catch.cpp
  serialization_catch.hpp
  sfinae_test.cpp
  softmax_regression_test.cpp
  sort_policy_test.cpp
  sparse_autoencoder_test.cpp
  sparse_coding_test.cpp
  spill_tree_test.cpp
  split_data_test.cpp
  string_encoding_test.cpp
  sumtree_test.cpp
  svd_batch_test.cpp
  svd_incremental_test.cpp
  svdplusplus_test.cpp
  test_catch_tools.hpp
  tree_test.cpp
  tree_traits_test.cpp
  ub_tree_test.cpp
  vantage_point_tree_test.cpp
  main_tests/adaboost_test.cpp
  main_tests/approx_kfn_test.cpp
  main_tests/bayesian_linear_regression_test.cpp
  main_tests/dbscan_test.cpp
  main_tests/decision_stump_test.cpp
  main_tests/decision_tree_test.cpp
  main_tests/hoeffding_tree_test.cpp
  main_tests/image_converter_test.cpp
  main_tests/kernel_pca_test.cpp
  main_tests/kfn_test.cpp
  main_tests/kmeans_test.cpp
  main_tests/knn_test.cpp
  main_tests/linear_regression_test.cpp
  main_tests/mean_shift_test.cpp
  main_tests/nca_test.cpp
  main_tests/pca_test.cpp
  main_tests/preprocess_binarize_test.cpp
  main_tests/preprocess_imputer_test.cpp
  main_tests/preprocess_one_hot_encode_test.cpp
  main_tests/preprocess_scale_test.cpp
  main_tests/preprocess_split_test.cpp
  main_tests/random_forest_test.cpp
  main_tests/softmax_regression_test.cpp
  main_tests/sparse_coding_test.cpp
  main_tests/range_search_test.cpp
  main_tests/test_helper.hpp
)

# Link dependencies of test executable.
target_link_libraries(mlpack_test
  mlpack
  ${ARMADILLO_LIBRARIES}
  ${BOOST_LIBRARIES}
  ${COMPILER_SUPPORT_LIBRARIES}
)

target_link_libraries(mlpack_catch_test
  mlpack
  ${ARMADILLO_LIBRARIES}
  ${BOOST_LIBRARIES}
  ${COMPILER_SUPPORT_LIBRARIES}
)

set_target_properties(mlpack_test PROPERTIES COTIRE_CXX_PREFIX_HEADER_INIT "../core.hpp")
set_target_properties(mlpack_catch_test PROPERTIES COTIRE_CXX_PREFIX_HEADER_INIT "../core.hpp")
cotire(mlpack_test)
cotire(mlpack_catch_test)

# Copy test data into right place.
add_custom_command(TARGET mlpack_test
  POST_BUILD
  COMMAND ${CMAKE_COMMAND} -E copy_directory ${CMAKE_CURRENT_SOURCE_DIR}/data/
      ${PROJECT_BINARY_DIR}
)

add_custom_command(TARGET mlpack_catch_test
  POST_BUILD
  COMMAND ${CMAKE_COMMAND} -E copy_directory ${CMAKE_CURRENT_SOURCE_DIR}/data/
      ${PROJECT_BINARY_DIR}
)

add_custom_command(TARGET mlpack_test
  POST_BUILD
  COMMAND ${CMAKE_COMMAND} -E tar xjf mnist_first250_training_4s_and_9s.tar.bz2
  COMMAND ${CMAKE_COMMAND} -E tar xjf digits_train.tar.bz2
  COMMAND ${CMAKE_COMMAND} -E tar xjf digits_test.tar.bz2
  COMMAND ${CMAKE_COMMAND} -E tar xjf digits_train_label.tar.bz2
  COMMAND ${CMAKE_COMMAND} -E tar xjf digits_test_label.tar.bz2
  WORKING_DIRECTORY ${PROJECT_BINARY_DIR}
)

# The list of long running parallel tests
set(parallel_tests
  "AsyncLearningTest;"
  "LocalCoordinateCodingTest;"
  "GMMTest;"
  "CFTest;"
  "HMMTest;"
  "LogisticRegressionTest;"
  "GmmTrainMainTest;"
  "LinearSVMTest")

# Add tests to the testing framework
# Get the list of sources from the test target
get_target_property(test_sources mlpack_test SOURCES)

# Go through the list of test sources and parse the test suite name
foreach(test_file ${test_sources})
  # Regex for parsing files with AUTO_TEST_SUITE
  file(STRINGS ${test_file} test_suite REGEX "BOOST_AUTO_TEST_SUITE\\(.*")
  if(NOT "${test_suite}" STREQUAL "")
    # Get the substring of test_suite within brackets in test_name
    string(REGEX MATCH "\\(.*\\)" test_name ${test_suite})
    # Get the substring excluding the brackets, by calculating the indices
    string(LENGTH ${test_name} end_idx)
    math(EXPR end_idx "${end_idx} - 2")
    string(SUBSTRING ${test_name} "1" ${end_idx} test)
    # Add the test to the testing tool, test is the name of the test suite
    add_test(NAME ${test} COMMAND mlpack_test -t ${test} WORKING_DIRECTORY
      ${CMAKE_BINARY_DIR})
  endif()
  # Regex for parsing files with FIXTURE_TEST_SUITE similarly
  file(STRINGS ${test_file} test_suite REGEX "BOOST_FIXTURE_TEST_SUITE\\(.*,")
  if(NOT "${test_suite}" STREQUAL "")
    # Get the substring of test_suite within brackets and comma in test_name
    string(REGEX MATCH "\\(.*," test_name ${test_suite})
    string(LENGTH ${test_name} end_idx)
    math(EXPR end_idx "${end_idx} - 2")
    string(SUBSTRING ${test_name} "1" ${end_idx} test)
    add_test(NAME ${test} COMMAND mlpack_test -t ${test} WORKING_DIRECTORY
      ${CMAKE_BINARY_DIR})
  endif()
endforeach()

add_test(NAME "catch_test" COMMAND mlpack_catch_test WORKING_DIRECTORY ${CMAKE_BINARY_DIR})

# Use RUN_SERIAL for long running parallel tests
set_tests_properties(${parallel_tests} PROPERTIES RUN_SERIAL TRUE)<|MERGE_RESOLUTION|>--- conflicted
+++ resolved
@@ -39,11 +39,6 @@
   qdafn_test.cpp
   radical_test.cpp
   random_test.cpp
-<<<<<<< HEAD
-  range_search_test.cpp
-=======
-  rectangle_tree_test.cpp
->>>>>>> 6b824065
   reward_clipping_test.cpp
   rl_components_test.cpp
   serialization.cpp
@@ -134,13 +129,10 @@
   quic_svd_test.cpp
   random_forest_test.cpp
   randomized_svd_test.cpp
-<<<<<<< HEAD
-  rectangle_tree_test.cpp
-=======
   range_search_test.cpp
   rbm_network_test.cpp
+  rectangle_tree_test.cpp
   recurrent_network_test.cpp
->>>>>>> 6b824065
   regularized_svd_test.cpp
   scaling_test.cpp
   serialization_catch.cpp
