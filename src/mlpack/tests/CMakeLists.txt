# mlpack test executable.
add_executable(mlpack_test
  arma_extend_test.cpp
  async_learning_test.cpp
  augmented_rnns_tasks_test.cpp
  callback_test.cpp
  cf_test.cpp
  cli_binding_test.cpp
  io_test.cpp
  cosine_tree_test.cpp
  dbscan_test.cpp
  dcgan_test.cpp
  det_test.cpp
  distribution_test.cpp
  drusilla_select_test.cpp
  emst_test.cpp
  fastmks_test.cpp
  facilities_test.cpp
  feedforward_network_test.cpp
  gan_test.cpp
  gmm_test.cpp
  hmm_test.cpp
  hoeffding_tree_test.cpp
  hpt_test.cpp
  hyperplane_test.cpp
  init_rules_test.cpp
  kde_test.cpp
  kmeans_test.cpp
  krann_search_test.cpp
  ksinit_test.cpp
  lars_test.cpp
  layer_names_test.cpp
  lin_alg_test.cpp
  linear_svm_test.cpp
  lmnn_test.cpp
  local_coordinate_coding_test.cpp
  log_test.cpp
  logistic_regression_test.cpp
  loss_functions_test.cpp
  lsh_test.cpp
  math_test.cpp
  matrix_completion_test.cpp
  maximal_inputs_test.cpp
  mean_shift_test.cpp
  metric_test.cpp
  mlpack_test.cpp
  mock_categorical_data.hpp
  nbc_test.cpp
  nmf_test.cpp
  nystroem_method_test.cpp
  octree_test.cpp
  pca_test.cpp
  perceptron_test.cpp
  prefixedoutstream_test.cpp
  python_binding_test.cpp
  q_learning_test.cpp
  qdafn_test.cpp
  radical_test.cpp
  random_forest_test.cpp
  random_test.cpp
  range_search_test.cpp
  rbm_network_test.cpp
  rectangle_tree_test.cpp
  recurrent_network_test.cpp
  reward_clipping_test.cpp
  rl_components_test.cpp
  serialization.cpp
  serialization.hpp
  serialization_test.cpp
  sfinae_test.cpp
  sort_policy_test.cpp
  spill_tree_test.cpp
  string_encoding_test.cpp
  sumtree_test.cpp
  termination_policy_test.cpp
  test_function_tools.hpp
  test_tools.hpp
  timer_test.cpp
  tree_test.cpp
  tree_traits_test.cpp
  ub_tree_test.cpp
  union_find_test.cpp
  vantage_point_tree_test.cpp
  wgan_test.cpp
  main_tests/cf_test.cpp
  main_tests/dbscan_test.cpp
  main_tests/det_test.cpp
  main_tests/emst_test.cpp
  main_tests/fastmks_test.cpp
  main_tests/gmm_generate_test.cpp
  main_tests/gmm_probability_test.cpp
  main_tests/gmm_train_test.cpp
  main_tests/hmm_generate_test.cpp
  main_tests/hmm_loglik_test.cpp
  main_tests/hmm_test_utils.hpp
  main_tests/hmm_train_test.cpp
  main_tests/hmm_viterbi_test.cpp
  main_tests/hoeffding_tree_test.cpp
  main_tests/kde_test.cpp
  main_tests/kmeans_test.cpp
  main_tests/krann_test.cpp
  main_tests/linear_svm_test.cpp
  main_tests/lmnn_test.cpp
  main_tests/local_coordinate_coding_test.cpp
  main_tests/logistic_regression_test.cpp
  main_tests/lsh_test.cpp
  main_tests/mean_shift_test.cpp
  main_tests/nbc_test.cpp
  main_tests/nmf_test.cpp
  main_tests/pca_test.cpp
  main_tests/perceptron_test.cpp
  main_tests/radical_test.cpp
  main_tests/random_forest_test.cpp
  main_tests/range_search_test.cpp
  main_tests/test_helper.hpp
)

add_executable(mlpack_catch_test
  activation_functions_test.cpp
  adaboost_test.cpp
  akfn_test.cpp
  aknn_test.cpp
  ann_dist_test.cpp
  ann_layer_test.cpp
  ann_regularizer_test.cpp
  ann_test_tools.hpp
  ann_visitor_test.cpp
  armadillo_svd_test.cpp
  bayesian_linear_regression_test.cpp
  bias_svd_test.cpp
  binarize_test.cpp
  block_krylov_svd_test.cpp
  convolutional_network_test.cpp
  convolution_test.cpp
  cv_test.cpp
  decision_stump_test.cpp
  decision_tree_test.cpp
  image_load_test.cpp
  imputation_test.cpp
  kernel_pca_test.cpp
  kernel_test.cpp
  kernel_traits_test.cpp
  kfn_test.cpp
  knn_test.cpp
  linear_regression_test.cpp
  load_save_test.cpp
  main.cpp
<<<<<<< HEAD
  nca_test.cpp
=======
  one_hot_encoding_test.cpp
>>>>>>> f0e4350b
  quic_svd_test.cpp
  randomized_svd_test.cpp
  regularized_svd_test.cpp
  scaling_test.cpp
  serialization_catch.cpp
  serialization_catch.hpp
  softmax_regression_test.cpp
  sparse_autoencoder_test.cpp
  sparse_coding_test.cpp
  split_data_test.cpp
  svd_batch_test.cpp
  svd_incremental_test.cpp
  svdplusplus_test.cpp
  test_catch_tools.hpp
  main_tests/adaboost_test.cpp
  main_tests/approx_kfn_test.cpp
  main_tests/bayesian_linear_regression_test.cpp
  main_tests/decision_stump_test.cpp
  main_tests/decision_tree_test.cpp
  main_tests/image_converter_test.cpp
  main_tests/kernel_pca_test.cpp
  main_tests/kfn_test.cpp
  main_tests/knn_test.cpp
  main_tests/linear_regression_test.cpp
  main_tests/nca_test.cpp
  main_tests/preprocess_binarize_test.cpp
  main_tests/preprocess_imputer_test.cpp
  main_tests/preprocess_one_hot_encode_test.cpp
  main_tests/preprocess_scale_test.cpp
  main_tests/preprocess_split_test.cpp
  main_tests/softmax_regression_test.cpp
  main_tests/sparse_coding_test.cpp
  main_tests/test_helper.hpp
)

# Link dependencies of test executable.
target_link_libraries(mlpack_test
  mlpack
  ${ARMADILLO_LIBRARIES}
  ${BOOST_LIBRARIES}
  ${COMPILER_SUPPORT_LIBRARIES}
)

target_link_libraries(mlpack_catch_test
  mlpack
  ${ARMADILLO_LIBRARIES}
  ${BOOST_LIBRARIES}
  ${COMPILER_SUPPORT_LIBRARIES}
)

set_target_properties(mlpack_test PROPERTIES COTIRE_CXX_PREFIX_HEADER_INIT "../core.hpp")
set_target_properties(mlpack_catch_test PROPERTIES COTIRE_CXX_PREFIX_HEADER_INIT "../core.hpp")
cotire(mlpack_test)
cotire(mlpack_catch_test)

# Copy test data into right place.
add_custom_command(TARGET mlpack_test
  POST_BUILD
  COMMAND ${CMAKE_COMMAND} -E copy_directory ${CMAKE_CURRENT_SOURCE_DIR}/data/
      ${PROJECT_BINARY_DIR}
)

add_custom_command(TARGET mlpack_catch_test
  POST_BUILD
  COMMAND ${CMAKE_COMMAND} -E copy_directory ${CMAKE_CURRENT_SOURCE_DIR}/data/
      ${PROJECT_BINARY_DIR}
)

add_custom_command(TARGET mlpack_test
  POST_BUILD
  COMMAND ${CMAKE_COMMAND} -E tar xjf mnist_first250_training_4s_and_9s.tar.bz2
  COMMAND ${CMAKE_COMMAND} -E tar xjf digits_train.tar.bz2
  COMMAND ${CMAKE_COMMAND} -E tar xjf digits_test.tar.bz2
  COMMAND ${CMAKE_COMMAND} -E tar xjf digits_train_label.tar.bz2
  COMMAND ${CMAKE_COMMAND} -E tar xjf digits_test_label.tar.bz2
  WORKING_DIRECTORY ${PROJECT_BINARY_DIR}
)

# The list of long running parallel tests
set(parallel_tests
  "AsyncLearningTest;"
  "LocalCoordinateCodingTest;"
  "FeedForwardNetworkTest;"
  "RecurrentNetworkTest;"
  "GMMTest;"
  "CFTest;"
  "HMMTest;"
  "LARSTest;"
  "LogisticRegressionTest;"
  "GmmTrainMainTest;"
  "LinearSVMTest")

# Add tests to the testing framework
# Get the list of sources from the test target
get_target_property(test_sources mlpack_test SOURCES)

# Go through the list of test sources and parse the test suite name
foreach(test_file ${test_sources})
  # Regex for parsing files with AUTO_TEST_SUITE
  file(STRINGS ${test_file} test_suite REGEX "BOOST_AUTO_TEST_SUITE\\(.*")
  if(NOT "${test_suite}" STREQUAL "")
    # Get the substring of test_suite within brackets in test_name
    string(REGEX MATCH "\\(.*\\)" test_name ${test_suite})
    # Get the substring excluding the brackets, by calculating the indices
    string(LENGTH ${test_name} end_idx)
    math(EXPR end_idx "${end_idx} - 2")
    string(SUBSTRING ${test_name} "1" ${end_idx} test)
    # Add the test to the testing tool, test is the name of the test suite
    add_test(NAME ${test} COMMAND mlpack_test -t ${test} WORKING_DIRECTORY
      ${CMAKE_BINARY_DIR})
  endif()
  # Regex for parsing files with FIXTURE_TEST_SUITE similarly
  file(STRINGS ${test_file} test_suite REGEX "BOOST_FIXTURE_TEST_SUITE\\(.*,")
  if(NOT "${test_suite}" STREQUAL "")
    # Get the substring of test_suite within brackets and comma in test_name
    string(REGEX MATCH "\\(.*," test_name ${test_suite})
    string(LENGTH ${test_name} end_idx)
    math(EXPR end_idx "${end_idx} - 2")
    string(SUBSTRING ${test_name} "1" ${end_idx} test)
    add_test(NAME ${test} COMMAND mlpack_test -t ${test} WORKING_DIRECTORY
      ${CMAKE_BINARY_DIR})
  endif()
endforeach()

add_test(NAME "catch_test" COMMAND mlpack_catch_test WORKING_DIRECTORY ${CMAKE_BINARY_DIR})

# Use RUN_SERIAL for long running parallel tests
set_tests_properties(${parallel_tests} PROPERTIES RUN_SERIAL TRUE)
<|MERGE_RESOLUTION|>--- conflicted
+++ resolved
@@ -145,11 +145,8 @@
   linear_regression_test.cpp
   load_save_test.cpp
   main.cpp
-<<<<<<< HEAD
   nca_test.cpp
-=======
   one_hot_encoding_test.cpp
->>>>>>> f0e4350b
   quic_svd_test.cpp
   randomized_svd_test.cpp
   regularized_svd_test.cpp
